--- conflicted
+++ resolved
@@ -5,12 +5,9 @@
 import time
 from skimage import registration
 from skimage import transform
-<<<<<<< HEAD
-from skimage import feature
-
-=======
+
 from skimage import registration
->>>>>>> 76a37750
+
 import cv2
 
 from merlin.core import analysistask
@@ -231,22 +228,15 @@
     def _run_analysis(self, fragmentIndex: int):
         # TODO - this can be more efficient since some images should
         # use the same alignment if they are from the same imaging round
-<<<<<<< HEAD
+
+        # not using image _scale_image
         fixedImage = self._filter(
             self.dataSet.get_fiducial_image(0, fragmentIndex))
         offsets = [registration.phase_cross_correlation(
             fixedImage,
             self._filter(self.dataSet.get_fiducial_image(x, fragmentIndex)),
             upsample_factor = 100)[0] for x in
-=======
-        fixedImage = self._filter(self._scale_image(
-            self.dataSet.get_fiducial_image(0, fragmentIndex)))
-        offsets = [registration.phase_cross_correlation(
-            fixedImage,
-            self._filter(self._scale_image(
-                self.dataSet.get_fiducial_image(x, fragmentIndex))),
-            upsample_factor=100)[0] for x in
->>>>>>> 76a37750
+
                    self.dataSet.get_data_organization().get_data_channels()]
         transformations = [transform.SimilarityTransform(
             translation=[-x[1], -x[0]]) for x in offsets]
