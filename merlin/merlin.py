--- conflicted
+++ resolved
@@ -56,16 +56,6 @@
     parser.add_argument('-k', '--snakemake-parameters',
                         help='the name of the snakemake parameters file')
     parser.add_argument('--no_report',
-<<<<<<< HEAD
-                        help='flag indicating that the snakemake stats ' +
-                        'should not be shared to improve MERlin')
-    parser.add_argument('--dataset-class', default="MERFISHDataSet",
-                        help='flag indicating that MERlin is being used to ' +
-                        'perform analyses on a metadataset')
-    parser.add_argument('--contained-datasets', nargs='+',
-                        help='list of dataset names that comprise the ' +
-                             'metadataset')
-=======
                         help='flag indicating that the snakemake stats '
                              + 'should not be shared to improve MERlin')
     parser.add_argument('--dataset-class',
@@ -76,7 +66,6 @@
                         help='list of dataset names that comprise the '
                              + 'metadataset when dataset class is '
                              + 'merlin.core.dataset.MetaMERFISHDataSet')
->>>>>>> 796505e2
 
     return parser
 
@@ -119,27 +108,6 @@
         configure_environment()
         return
 
-<<<<<<< HEAD
-    if args.dataset_class == 'MERFISHDataSet':
-        dataSet = dataset.MERFISHDataSet(
-            args.dataset,
-            dataOrganizationName=_clean_string_arg(args.data_organization),
-            codebookNames=args.codebook,
-            microscopeParametersName=_clean_string_arg(
-                args.microscope_parameters),
-            positionFileName=_clean_string_arg(args.positions),
-            dataHome=_clean_string_arg(args.data_home),
-            analysisHome=_clean_string_arg(args.analysis_home)
-        )
-
-    elif args.dataset_class == 'MetaMERFISHDataSet':
-        dataSet = dataset.MetaMERFISHDataSet(
-            args.dataset, args.contained_datasets,
-            dataHome=_clean_string_arg(args.data_home),
-            analysisHome=_clean_string_arg(args.analysis_home)
-        )
-
-=======
     dataSetArgs = {
         'dataHome': _clean_string_arg(args.data_home),
         'analysisHome': _clean_string_arg(args.analysis_home),
@@ -162,7 +130,6 @@
     datasetModule = importlib.import_module(datasetModuleName)
     datasetClass = getattr(datasetModule, datasetClassName)
     dataSet = datasetClass(args.dataset, **dataSetArgs)
->>>>>>> 796505e2
 
     parametersHome = m.ANALYSIS_PARAMETERS_HOME
     e = executor.LocalExecutor(coreCount=args.core_count)
